import torch
import torch.nn.functional as F
from typing import Tuple, Optional, Literal
from .jax_compat import associative_scan
from .init import *

# Runtime functions


@torch.jit.script
def binary_operator(q_i: Tuple[torch.Tensor, torch.Tensor], q_j: Tuple[torch.Tensor, torch.Tensor]):
    """Binary operator for parallel scan of linear recurrence. Assumes a diagonal matrix A.
    Args:
        q_i: tuple containing A_i and Bu_i at position i       (P,), (P,)
        q_j: tuple containing A_j and Bu_j at position j       (P,), (P,)
    Returns:
        new element ( A_out, Bu_out )
    """
    A_i, b_i = q_i
    A_j, b_j = q_j
    # return A_j * A_i, A_j * b_i + b_j
    return A_j * A_i, torch.addcmul(b_j, A_j, b_i)


def apply_ssm(Lambda_bars: torch.Tensor, B_bars, C_tilde, D, input_sequence, state=None, bidir: bool = False):
    cinput_sequence = input_sequence.type(Lambda_bars.dtype)  # Cast to correct complex type

    if B_bars.ndim == 3:
        # Dynamic timesteps (significantly more expensive)
        Bu_elements = torch.vmap(lambda B_bar, u: B_bar @ u)(B_bars, cinput_sequence)
    else:
        # Static timesteps
        Bu_elements = torch.vmap(lambda u: B_bars @ u)(cinput_sequence)

    if Lambda_bars.ndim == 1:  # Zero-pad for associative_scan
        # Lambda_bars = Lambda_bars.tile(input_sequence.shape[0], 1)
        Lambda_bars = F.pad(Lambda_bars.unsqueeze(0), (0, 0, 0, input_sequence.shape[0]-1), 'constant', value=0)

    if state is not None:
        # Replace initial x_k with state if provided
        Lambda_bars[:] = state

    _, xs = associative_scan(binary_operator, (Lambda_bars, Bu_elements))

    if bidir:
        _, xs2 = associative_scan(binary_operator, (Lambda_bars, Bu_elements), reverse=True)
        xs = torch.cat((xs, xs2), axis=-1)

    Du = torch.vmap(lambda u: D * u)(input_sequence)
    # TODO: the last element of xs (non-bidir) is the hidden state, allow returning it
<<<<<<< HEAD
    return functorch.vmap(lambda x: (C_tilde @ x).real)(xs) + Du, xs[-1]

=======
    return torch.vmap(lambda x: (C_tilde @ x).real)(xs) + Du
>>>>>>> 5aad8a13

def apply_ssm_liquid(Lambda_bars, B_bars, C_tilde, D, input_sequence, state=None, bidir: bool = False):
    """Liquid time constant SSM \u00e1 la dynamical systems given in Eq. 8 of
    https://arxiv.org/abs/2209.12951"""
    cinput_sequence = input_sequence.type(Lambda_bars.dtype)  # Cast to correct complex type

    if B_bars.ndim == 3:
        # Dynamic timesteps (significantly more expensive)
        Bu_elements = torch.vmap(lambda B_bar, u: B_bar @ u)(B_bars, cinput_sequence)
    else:
        # Static timesteps
        Bu_elements = torch.vmap(lambda u: B_bars @ u)(cinput_sequence)

    if Lambda_bars.ndim == 1:  # Zero-pad for associative_scan
        Lambda_bars = F.pad(Lambda_bars.unsqueeze(0), (0, 0, 0, input_sequence.shape[0]-1), 'constant', value=0)

    if state is not None:
        # Replace initial x_k with state if provided
        Lambda_bars[:] = state

    _, xs = associative_scan(binary_operator, (Lambda_bars + Bu_elements, Bu_elements))

    if bidir:
        _, xs2 = associative_scan(binary_operator, (Lambda_bars, Bu_elements), reverse=True)
        xs = torch.cat((xs, xs2), axis=-1)

<<<<<<< HEAD
    Du = functorch.vmap(lambda u: D * u)(input_sequence)
    return functorch.vmap(lambda x: (C_tilde @ x).real)(xs) + Du, xs[-1]
=======
    Du = torch.vmap(lambda u: D * u)(input_sequence)
    return torch.vmap(lambda x: (C_tilde @ x).real)(xs) + Du
>>>>>>> 5aad8a13


# Discretization functions
def discretize_bilinear(Lambda, B_tilde, Delta):
    """Discretize a diagonalized, continuous-time linear SSM
    using bilinear transform method.
    Args:
        Lambda (complex64): diagonal state matrix              (P,)
        B_tilde (complex64): input matrix                      (P, H)
        Delta (float32): discretization step sizes             (P,)
    Returns:
        discretized Lambda_bar (complex64), B_bar (complex64)  (P,), (P,H)
    """
    Identity = torch.ones(Lambda.shape[0], device=Lambda.device)
    BL = 1 / (Identity - (Delta / 2.0) * Lambda)
    Lambda_bar = BL * (Identity + (Delta / 2.0) * Lambda)
    B_bar = (BL * Delta)[..., None] * B_tilde
    return Lambda_bar, B_bar


def discretize_zoh(Lambda, B_tilde, Delta):
    """Discretize a diagonalized, continuous-time linear SSM
    using zero-order hold method.
    Args:
        Lambda (complex64): diagonal state matrix              (P,)
        B_tilde (complex64): input matrix                      (P, H)
        Delta (float32): discretization step sizes             (P,)
    Returns:
        discretized Lambda_bar (complex64), B_bar (complex64)  (P,), (P,H)
    """
    Identity = torch.ones(Lambda.shape[0], device=Lambda.device) # (replaced by -1)
    Lambda_bar = torch.exp(Lambda * Delta)
    B_bar = (1 / Lambda * (Lambda_bar - Identity))[..., None] * B_tilde
    return Lambda_bar, B_bar


def as_complex(t: torch.Tensor, dtype=torch.complex64):
    assert t.shape[-1] == 2, "as_complex can only be done on tensors with shape=(...,2)"
    nt = torch.complex(t[..., 0], t[..., 1])
    if nt.dtype != dtype:
        nt = nt.type(dtype)
    return nt


Initialization = Literal['dense_columns', 'dense', 'factorized']


class S5SSM(torch.nn.Module):
    def __init__(self, lambdaInit: torch.Tensor,
                 V: torch.Tensor, Vinv: torch.Tensor, h: int, p: int,
                 dt_min: float,
                 dt_max: float,
                 liquid: bool = False,
                 factor_rank: Optional[int] = None,
                 discretization: Literal['zoh', 'bilinear'] = 'zoh',
                 bcInit: Initialization = 'factorized',
                 degree: int = 1,
                 bidir: bool = False):
        """The S5 SSM
        Args:
            lambdaInit  (complex64): Initial diagonal state matrix       (P,)
            V           (complex64): Eigenvectors used for init          (P,P)
            Vinv        (complex64): Inverse eigenvectors used for init  (P,P)
            h           (int32):     Number of features of input seq
            p           (int32):     state size
            k           (int32):     rank of low-rank factorization (if used)
            bcInit      (string):    Specifies How B and C are initialized
                        Options: [factorized: low-rank factorization,
                                dense: dense matrix drawn from Lecun_normal]
                                dense_columns: dense matrix where the columns
                                of B and the rows of C are each drawn from Lecun_normal
                                separately (i.e. different fan-in then the dense option).
                                We found this initialization to be helpful for Pathx.
            discretization: (string) Specifies discretization method
                            options: [zoh: zero-order hold method,
                                    bilinear: bilinear transform]
            liquid:         (bool): use liquid_ssm from LiquidS4
            dt_min:      (float32): minimum value to draw timescale values from when
                                    initializing log_step
            dt_max:      (float32): maximum value to draw timescale values from when
                                    initializing log_step
            step_scale:  (float32): allows for changing the step size, e.g. after training
                                    on a different resolution for the speech commands benchmark
        """
        super().__init__()
        self.Lambda = torch.nn.Parameter(lambdaInit)
        self.degree = degree
        self.liquid = liquid
        self.bcInit = bcInit
        self.bidir = bidir
        # TODO:
        # if self.clip_eigs:
        #    self.Lambda = np.clip(self.Lambda_re, None, -1e-4) + 1j * self.Lambda_im

        # the P-dim of C can needs to be 2P for bidir
        cp = p
        if self.bidir:
            cp *= 2

        match bcInit:
            case 'complex_normal':
                self.C = torch.nn.Parameter(torch.normal(0, 0.5 ** 0.5, (h, cp), dtype=torch.complex64))
                self.B = torch.nn.Parameter(init_VinvB(lecun_normal(), Vinv)((p, h), torch.float))
            case 'dense_columns' | 'dense':
                if bcInit == "dense_columns":
                    B_eigen_init = init_columnwise_VinvB
                    B_init = init_columnwise_B
                    C_init = init_rowwise_C
                elif bcInit == "dense":
                    B_eigen_init = init_VinvB
                    B_init = C_init = lecun_normal()
                # TODO: make init_*VinvB all a the same interface
                self.B = torch.nn.Parameter(B_eigen_init(B_init, Vinv)((p, h), torch.float))
                if self.bidir:
                    C = torch.cat([init_CV(C_init, (h, p), V), init_CV(C_init, (h, p), V)], axis=-1)
                else:
                    C = init_CV(C_init, (h, p), V)
                self.C = torch.nn.Parameter(C)
            case 'factorized':
                print('[WARN]: factorized was removed from the original repo, might be for a reason :?')
                # Use a low rank factorization of rank k for B and C
                self.BH = torch.nn.Parameter(as_complex(init_columnwise_B((h, k, 2), torch.float32)))
                self.BP = torch.nn.Parameter(as_complex(init_columnwise_B((p, k, 2), torch.float32)))
                self.CH = torch.nn.Parameter(as_complex(init_rowwise_C((k, h, 2), torch.float32)))
                self.CP = torch.nn.Parameter(as_complex(init_rowwise_C((k, cp, 2), torch.float32)))
                #self.BH = torch.nn.Parameter(init_columnwise_B((h, k), torch.complex64))
                #self.BP = torch.nn.Parameter(init_columnwise_B((p, k), torch.complex64))
                #self.CH = torch.nn.Parameter(init_rowwise_C((k, h), torch.complex64))
                #self.CP = torch.nn.Parameter(init_rowwise_C((k, p), torch.complex64))
            case _:
                raise NotImplementedError(f"BC_init method {bcInit} not implemented")

        # Initialize feedthrough (D) matrix
        self.D = torch.nn.Parameter(torch.rand(h,))
        self.log_step = torch.nn.Parameter(init_log_steps(p, dt_min, dt_max))
        match discretization:
            case 'zoh':
                self.discretize = discretize_zoh
            case 'bilinear':
                self.discretize = discretize_bilinear
            case _:
                raise ValueError(f'Unknown discretization {discretization}')

    def initial_state(self, batch_size: Optional[int]):
        batch_shape = (batch_size,) if batch_size is not None else ()
        return torch.zeros((*batch_shape, self.C_tilde.shape[-2]))

    def get_BC_tilde(self):
        match self.bcInit:
            case 'dense_columns' | 'dense' | 'complex_normal':
                B_tilde = as_complex(self.B)
                C_tilde = self.C
            case 'factorized':
                B_tilde = self.BP @ self.BH.T
                C_tilde = self.CH.T @ self.CP
        return B_tilde, C_tilde

    def forward_rnn(self, signal, prev_state, step_scale: float | torch.Tensor = 1.0):
        assert not self.bidir, "Can't use bidirectional when manually stepping"
        B_tilde, C_tilde = self.get_BC_tilde()
        step = step_scale * torch.exp(self.log_step)
        Lambda_bar, B_bar = self.discretize(self.Lambda, B_tilde, step)
        if self.degree != 1:
            assert (B_bar.shape[-2] == B_bar.shape[-1]), "higher-order input operators must be full-rank"
            B_bar **= self.degree

        if not torch.is_tensor(step_scale) or step_scale.ndim == 0:
            step_scale = torch.ones(signal.shape[-2], device=signal.device) * step_scale
        step = step_scale[:, None] * torch.exp(self.log_step)
        # https://arxiv.org/abs/2209.12951v1, Eq. 9
        Bu = B_bar @ signal
        if self.liquid:
            Lambda_bar += Bu
        # https://arxiv.org/abs/2208.04933v2, Eq. 2
        x = Lambda_bar * prev_state + Bu
        y = (C_tilde @ x + self.D * signal).real
        return y, x

    # NOTE: can only be used as RNN OR S5(MIMO) (no mixing)
    def forward(self, signal, step_scale: float | torch.Tensor = 1.0, state=None, return_state=False):
        B_tilde, C_tilde = self.get_BC_tilde()

        if not torch.is_tensor(step_scale) or step_scale.ndim == 0:
            step = step_scale * torch.exp(self.log_step)
        else:
            # TODO: This is very expensive due to individual steps being multiplied by B_tilde in self.discretize
            step = step_scale[:, None] * torch.exp(self.log_step)

        # print(f'{self.Lambda.shape=} {B_tilde.shape=} {step.shape=}')
        # Lambda_bars, B_bars = functorch.vmap(lambda s: self.discretize(self.Lambda, B_tilde, s))(step)
        # print(Lambda_bars.shape, B_bars.shape)
        Lambda_bars, B_bars = self.discretize(self.Lambda, B_tilde, step)
<<<<<<< HEAD
        if self.degree != 1:
            assert (B_bars.shape[-2] == B_bars.shape[-1]), "higher-order input operators must be full-rank"
            B_bars **= self.degree

        assert not (self.bidir and (state is not None)), "injecting state is not compatible with bidirectional S5"

=======
        # Lambda_bars, B_bars = torch.vmap(self.discretize, (None, None, 0))(self.Lambda, B_tilde, step)
>>>>>>> 5aad8a13
        forward = apply_ssm_liquid if self.liquid else apply_ssm
        out, state = forward(Lambda_bars, B_bars, C_tilde, self.D, signal, state=state, bidir=self.bidir)
        # NOTE: technically it could work in a limited sense; taking the first and last element
        #   but that wouldn't be equivalent to running bidir on full sequences.
        #  It would be more like a circular S5 where you keep splicing the new signal into it;
        #   we leave implementing/testing this as an exercise to the reader
        assert not (self.bidir and return_state), "return_state does not work with bidirectional S5"
        if return_state:
            return out, state
        return out


class S5(torch.nn.Module):
    def __init__(self,
                 width: int,
                 state_width: Optional[int] = None,
                 factor_rank: Optional[int] = None,
                 block_count: int = 1,
                 dt_min: float = 0.001,
                 dt_max: float = 0.1,
                 liquid: bool = False,
                 degree: int = 1,
                 bidir: bool = False,
                 bcInit: Optional[Initialization] = None):
        super().__init__()
        state_width = state_width or width
        assert state_width % block_count == 0, "block_count should be a factor of state_width"

        block_size = state_width // block_count
        Lambda, _, B, V, B_orig = make_DPLR_HiPPO(block_size)
        Vinv = V.conj().T
        Lambda, B, V, B_orig, Vinv = map(lambda v: torch.tensor(v, dtype=torch.complex64), (Lambda, B, V, B_orig, Vinv))
        if block_count > 1:
            Lambda = Lambda[:block_size]
            V = V[:, :block_size]
            Lambda = (Lambda * torch.ones((block_count, block_size))).ravel()
            V = torch.block_diag(*([V] * block_count))
            Vinv = torch.block_diag(*([Vinv] * block_count))

        assert bool(factor_rank) != bool(bcInit != 'factorized'), "Can't have `bcInit != factorized` and `factor_rank` defined"
        bc_init = "factorized" if factor_rank is not None else (bcInit or "dense")
        self.width = width
        self.seq = S5SSM(
            Lambda,
            V,
            Vinv,
            width,
            state_width,
            dt_min,
            dt_max,
            factor_rank=factor_rank,
            bcInit=bc_init,
            liquid=liquid,
            degree=degree,
            bidir=bidir
        )

    def initial_state(self, batch_size: Optional[int] = None):
        return self.seq.initial_state(batch_size)

    def forward(self, signal, step_scale: float | torch.Tensor = 1.0, state=None, return_state=False):
        # NOTE: step_scale can be float | Tensor[batch] | Tensor[batch, seq]
        if not torch.is_tensor(step_scale):
            # Duplicate across batchdim
            step_scale = torch.ones(signal.shape[0], device=signal.device) * step_scale

<<<<<<< HEAD
        if state is None:
            return functorch.vmap(lambda s, ss: self.seq(s, step_scale=ss, return_state=return_state))(signal, step_scale)
        else:
            return functorch.vmap(lambda s, ss, _state: self.seq(s, step_scale=ss, state=_state, return_state=return_state))(signal, step_scale, state)

=======
        return torch.vmap(lambda s, ss: self.seq(s, step_scale=ss))(signal, step_scale)
        #return self.seq(signal, prev_state=prev_state, step_scale=step_scale)
>>>>>>> 5aad8a13

class GEGLU(torch.nn.Module):
    def forward(self, x):
        x, gates = x.chunk(2, dim=-1)
        return x * F.gelu(gates)


class S5Block(torch.nn.Module):
    def __init__(self, dim: int, state_dim: int, bidir: bool, block_count: int = 1, liquid: bool = False, degree: int = 1, factor_rank: int | None = None, bcInit: Optional[Initialization] = None, ff_mult: float = 1., glu: bool = True,
                 ff_dropout: float = 0.0, attn_dropout: float = 0.0):
        super().__init__()
        self.s5 = S5(dim, state_width=state_dim, bidir=bidir, block_count=block_count, liquid=liquid, degree=degree, factor_rank=factor_rank, bcInit=bcInit)
        self.attn_norm = torch.nn.LayerNorm(dim)
        self.attn_dropout = torch.nn.Dropout(p=attn_dropout)
        self.geglu = GEGLU() if glu else None
        self.ff_enc = torch.nn.Linear(dim, int(dim * ff_mult) * (1 + glu), bias=False)
        self.ff_dec = torch.nn.Linear(int(dim * ff_mult), dim, bias=False)
        self.ff_norm = torch.nn.LayerNorm(dim)
        self.ff_dropout = torch.nn.Dropout(p=ff_dropout)

    def forward(self, x, state=None, return_state=False):
        # Standard transfomer-style block with GEGLU/Pre-LayerNorm
        fx = self.attn_norm(x)
        res = fx.clone()
        x = self.s5(fx, state=state, return_state=return_state)
        if return_state:
            x, next_state = x

        x = F.gelu(x) + res
        x = self.attn_dropout(x)

        fx = self.ff_norm(x)
        res = fx.clone()
        x = self.ff_enc(fx)
        if self.geglu is not None:
            x = self.geglu(x)
        x = self.ff_dec(x) + res
        x = self.ff_dropout(x)  # TODO: test if should be placed inbetween ff or after ff

        if return_state:
            return x, next_state
        return x


if __name__ == '__main__':
    # import lovely_tensors as lt
    # lt.monkey_patch()

    def tensor_stats(t: torch.Tensor):  # Clone of lovely_tensors for complex support
        return f'tensor[{t.shape}] n={t.shape.numel()}, u={t.mean()}, s={round(t.std().item(), 3)} var={round(t.var().item(), 3)}\n'

    x = torch.rand([2, 768, 32])
    model = S5(32, 128)
    print('B', tensor_stats(model.seq.B.data))
    print('C', tensor_stats(model.seq.C.data))
    # print('B', tensor_stats(model.seq.BH.data), tensor_stats(model.seq.BP.data))
    # print('C', tensor_stats(model.seq.CH.data), tensor_stats(model.seq.CP.data))
    # FIXME: unstable initialization
    # state = model.initial_state(256)
    # res = model(x, prev_state=state)
    # print(res.shape, res.dtype, res)
    res, state = model(x, return_state=True)
    print(state.shape, state.dtype, tensor_stats(state), f'{state[:, :10]=}')
    print(res.shape, res.dtype, res[:, -255])

    print("Now with 100% more state:")
    res, state = model(x[:, :256], return_state=True)
    # print(state.shape, state.dtype, tensor_stats(state))
    # print(res.shape, res.dtype, res)
    res, state = model(x[:, 256:512], state=state, return_state=True)
    # print(state.shape, state.dtype, tensor_stats(state))
    # print(res.shape, res.dtype, res)
    res, state = model(x[:, 512:768], state=state, return_state=True)
    print(state.shape, state.dtype, tensor_stats(state), f'{state[:, :10]=}')
    print(res.shape, res.dtype, res[:, -255])

    print("Corrupted state (negative test):")
    res, state = model(x[:, 512:768], state=torch.randn_like(state), return_state=True)
    print(state.shape, state.dtype, tensor_stats(state), f'{state[:, :10]=}')
    print(res.shape, res.dtype, res[:, -255])
<|MERGE_RESOLUTION|>--- conflicted
+++ resolved
@@ -48,12 +48,8 @@
 
     Du = torch.vmap(lambda u: D * u)(input_sequence)
     # TODO: the last element of xs (non-bidir) is the hidden state, allow returning it
-<<<<<<< HEAD
-    return functorch.vmap(lambda x: (C_tilde @ x).real)(xs) + Du, xs[-1]
-
-=======
-    return torch.vmap(lambda x: (C_tilde @ x).real)(xs) + Du
->>>>>>> 5aad8a13
+    return torch.vmap(lambda x: (C_tilde @ x).real)(xs) + Du, xs[-1]
+
 
 def apply_ssm_liquid(Lambda_bars, B_bars, C_tilde, D, input_sequence, state=None, bidir: bool = False):
     """Liquid time constant SSM \u00e1 la dynamical systems given in Eq. 8 of
@@ -80,13 +76,8 @@
         _, xs2 = associative_scan(binary_operator, (Lambda_bars, Bu_elements), reverse=True)
         xs = torch.cat((xs, xs2), axis=-1)
 
-<<<<<<< HEAD
-    Du = functorch.vmap(lambda u: D * u)(input_sequence)
-    return functorch.vmap(lambda x: (C_tilde @ x).real)(xs) + Du, xs[-1]
-=======
     Du = torch.vmap(lambda u: D * u)(input_sequence)
-    return torch.vmap(lambda x: (C_tilde @ x).real)(xs) + Du
->>>>>>> 5aad8a13
+    return torch.vmap(lambda x: (C_tilde @ x).real)(xs) + Du, xs[-1]
 
 
 # Discretization functions
@@ -276,19 +267,15 @@
             step = step_scale[:, None] * torch.exp(self.log_step)
 
         # print(f'{self.Lambda.shape=} {B_tilde.shape=} {step.shape=}')
-        # Lambda_bars, B_bars = functorch.vmap(lambda s: self.discretize(self.Lambda, B_tilde, s))(step)
+        # Lambda_bars, B_bars = torch.vmap(lambda s: self.discretize(self.Lambda, B_tilde, s))(step)
         # print(Lambda_bars.shape, B_bars.shape)
         Lambda_bars, B_bars = self.discretize(self.Lambda, B_tilde, step)
-<<<<<<< HEAD
         if self.degree != 1:
             assert (B_bars.shape[-2] == B_bars.shape[-1]), "higher-order input operators must be full-rank"
             B_bars **= self.degree
 
         assert not (self.bidir and (state is not None)), "injecting state is not compatible with bidirectional S5"
 
-=======
-        # Lambda_bars, B_bars = torch.vmap(self.discretize, (None, None, 0))(self.Lambda, B_tilde, step)
->>>>>>> 5aad8a13
         forward = apply_ssm_liquid if self.liquid else apply_ssm
         out, state = forward(Lambda_bars, B_bars, C_tilde, self.D, signal, state=state, bidir=self.bidir)
         # NOTE: technically it could work in a limited sense; taking the first and last element
@@ -355,16 +342,11 @@
             # Duplicate across batchdim
             step_scale = torch.ones(signal.shape[0], device=signal.device) * step_scale
 
-<<<<<<< HEAD
         if state is None:
-            return functorch.vmap(lambda s, ss: self.seq(s, step_scale=ss, return_state=return_state))(signal, step_scale)
+            return torch.vmap(lambda s, ss: self.seq(s, step_scale=ss, return_state=return_state))(signal, step_scale)
         else:
-            return functorch.vmap(lambda s, ss, _state: self.seq(s, step_scale=ss, state=_state, return_state=return_state))(signal, step_scale, state)
-
-=======
-        return torch.vmap(lambda s, ss: self.seq(s, step_scale=ss))(signal, step_scale)
-        #return self.seq(signal, prev_state=prev_state, step_scale=step_scale)
->>>>>>> 5aad8a13
+            return torch.vmap(lambda s, ss, _state: self.seq(s, step_scale=ss, state=_state, return_state=return_state))(signal, step_scale, state)
+
 
 class GEGLU(torch.nn.Module):
     def forward(self, x):
